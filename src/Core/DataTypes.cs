--- conflicted
+++ resolved
@@ -56,11 +56,7 @@
             return new IntValue(this, cloner);
         }
 
-<<<<<<< HEAD
-        protected override Core.Item CreateCloneInstance(Core.Cloner cloner)
-=======
         protected override IDeepCloneable CreateCloneInstance(Cloner cloner)
->>>>>>> 1257c58d
         {
             return new IntValue(this, cloner);
         }
@@ -81,11 +77,7 @@
             return new DoubleValue(this, cloner);
         }
 
-<<<<<<< HEAD
-        protected override Core.Item CreateCloneInstance(Core.Cloner cloner)
-=======
         protected override IDeepCloneable CreateCloneInstance(Cloner cloner)
->>>>>>> 1257c58d
         {
             return new DoubleValue(this, cloner);
         }
@@ -106,11 +98,7 @@
             return new BoolValue(this, cloner);
         }
 
-<<<<<<< HEAD
-        protected override Core.Item CreateCloneInstance(Core.Cloner cloner)
-=======
         protected override IDeepCloneable CreateCloneInstance(Cloner cloner)
->>>>>>> 1257c58d
         {
             return new BoolValue(this, cloner);
         }
@@ -149,11 +137,7 @@
             return new StringValue(this, cloner);
         }
 
-<<<<<<< HEAD
-        protected override Core.Item CreateCloneInstance(Core.Cloner cloner)
-=======
         protected override IDeepCloneable CreateCloneInstance(Cloner cloner)
->>>>>>> 1257c58d
         {
             return new StringValue(this, cloner);
         }
